--- conflicted
+++ resolved
@@ -216,6 +216,7 @@
 
 			tabs[tabSelection].Deselect();
 			animator.Play("hide");
+			SaveManager.SaveSharedData();
 			return;
 		}
 
@@ -563,30 +564,10 @@
 
 	private void UpdateNewTags()
 	{
-<<<<<<< HEAD
-		if (!SaveManager.SharedData.ViewedPages.Contains($"{tabSelection + 1}_{pageSelection + 1}") && tabs[tabSelection].PageResources[pageSelection].IsUnlocked())
-		{
-			SaveManager.SharedData.ViewedPages.Add($"{tabSelection + 1}_{pageSelection + 1}");
-			EnableNewTag(tabSelection);
-		}
-
-
-	}
-	private void EnableNewTag(int tab)
-	{
-		GD.Print(SaveManager.SharedData.ViewedPages);
-		for (int i = 0; i < 15; i++)
-		{
-			if (!SaveManager.SharedData.ViewedPages.Contains($"{tab + 1}_{i + 1}") && tabs[tab].PageResources[i].IsUnlocked())
-				windows[i].EnableNew();
-			else
-				windows[i].DisableNew();
-=======
 		for (int i = 0; i < tabs[tabSelection].PageResources.Length; i++)
 		{
 			windows[i].IsNewTagVisible = !SaveManager.SharedData.ViewedPages.Contains($"{tabSelection + 1}_{i + 1}") &&
 				tabs[tabSelection].PageResources[i].IsUnlocked();
->>>>>>> 33852f27
 		}
 	}
 }