--- conflicted
+++ resolved
@@ -173,15 +173,7 @@
 			GlobalTransform = Transform3D.Identity;
 
 			cutsceneCamera.Current = true;
-<<<<<<< HEAD
-
-			// Disable the player for the intro animation
-			Player.ProcessMode = ProcessModeEnum.Disabled;
-			Interface.PauseMenu.AllowPausing = false;
-			HeadsUpDisplay.Instance.Visible = false;
-=======
 			Player.Deactivate();
->>>>>>> 6df81525
 		}
 
 
@@ -208,14 +200,7 @@
 			Respawn();
 			eventAnimator.Play("finish-intro");
 			TransitionManager.FinishTransition();
-<<<<<<< HEAD
-			Player.ProcessMode = ProcessModeEnum.Inherit;
-			Interface.PauseMenu.AllowPausing = true;
-			HeadsUpDisplay.Instance.Visible = true;
-			Player.Camera.Camera.Current = true;
-=======
 			Player.Activate();
->>>>>>> 6df81525
 		}
 
 
