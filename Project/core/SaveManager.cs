--- conflicted
+++ resolved
@@ -8,120 +8,128 @@
 
 public partial class SaveManager : Node
 {
-    public static SaveManager Instance;
-
-    [Signal]
-    public delegate void ConfigAppliedEventHandler();
-
-    private static string SaveDirectory;
-    private static string SaveLocationFile => OS.GetExecutablePath().GetBaseDir() + "/saveLocation.txt";
-
-    public override void _EnterTree()
-    {
-        Instance = this;
-
-        CacheInitialInputMap();
-        SaveDirectory = ProjectSettings.GlobalizePath(GetSaveDirectory());
-        MenuData = GameData.CreateDefaultData(); // Create a default game data object for the menu
-
-        LoadConfig();
-
-        if (OS.IsDebugBuild()) // Editor build, use custom configuration
-        {
-            // Default debug settings for testing from the editor.
-            Config.isMasterMuted = AudioServer.IsBusMute((int)SoundManager.AudioBuses.Master);
-            Config.isBgmMuted = AudioServer.IsBusMute((int)SoundManager.AudioBuses.Bgm);
-            Config.isSfxMuted = AudioServer.IsBusMute((int)SoundManager.AudioBuses.Sfx);
-            Config.isVoiceMuted = AudioServer.IsBusMute((int)SoundManager.AudioBuses.Voice);
-
-            Config.masterVolume =
-                Mathf.RoundToInt(Mathf.DbToLinear(AudioServer.GetBusVolumeDb((int)SoundManager.AudioBuses.Master)) * 100);
-            Config.bgmVolume =
-                Mathf.RoundToInt(Mathf.DbToLinear(AudioServer.GetBusVolumeDb((int)SoundManager.AudioBuses.Bgm)) * 100);
-            Config.sfxVolume =
-                Mathf.RoundToInt(Mathf.DbToLinear(AudioServer.GetBusVolumeDb((int)SoundManager.AudioBuses.Sfx)) * 100);
-            Config.voiceVolume =
-                Mathf.RoundToInt(Mathf.DbToLinear(AudioServer.GetBusVolumeDb((int)SoundManager.AudioBuses.Voice)) * 100);
-            ApplyConfig();
-        }
-    }
-
-    private string GetSaveDirectory()
-    {
-        FileAccess f = FileAccess.Open(SaveLocationFile, FileAccess.ModeFlags.Read);
-        if (f != null && f.GetError() == Error.Ok)
-        {
-            string targetDirectory = f.GetAsText();
-            f.Close();
-
-            if (!string.IsNullOrWhiteSpace(targetDirectory) && DirAccess.DirExistsAbsolute(targetDirectory))
-                return targetDirectory;
-
-            // Fallback to executable path when directory is missing (only when a saveLocation file exists).
-            return OS.GetExecutablePath().GetBaseDir() + "/save/";
-        }
-
-        // Fallback to appdata
-        return "user://";
-    }
-
-    #region Config
-    public static ConfigData Config = new();
-    public static bool UseEnglishVoices => Config.voiceLanguage == VoiceLanguage.English;
-    private const string ConfigFileName = "config.cfg";
-
-    #region Config Enums
-    public enum ControllerType
-    {
-        Automatic, // Automatically try to detect controller type
-        PlayStation, // Use PlayStation button prompts
-        Xbox, // Use XBox button prompts
-        Nintendo, // Use Nintendo button prompts
-        Steam, // Use Steam Deck button prompts
-        Count
-    }
-
-    public enum ControllerStyle
-    {
-        Style1, // Standard controller theme
-        Style2, // White/Nintendo Wii controller theme
-        Count
-    }
-
-    public enum VoiceLanguage
-    {
-        English,
-        Japanese,
-        Spanish,
-        Count
-    }
-
-    public enum TextLanguage
-    {
-        English, // English script (Uses Windii's retranslation when voiceover is set to Japanese)
-        Japanese,
-        German,
-        Italian,
-        French,
-        Spanish,
-        BrazilianPortuguese,
-        Polish,
-        Chinese,
-        Count
-    }
-
-    public enum QualitySetting
-    {
-        Disabled,
-        Low,
-        Medium,
-        High,
-        Count
-    }
-
-    public static readonly Vector2I[] WindowSizes =
-    [
-        new(640, 360), // 360p
+	public static SaveManager Instance;
+
+	[Signal]
+	public delegate void ConfigAppliedEventHandler();
+
+	private static string SaveDirectory;
+	private static string SaveLocationFile => OS.GetExecutablePath().GetBaseDir() + "/saveLocation.txt";
+
+	public override void _EnterTree()
+	{
+		Instance = this;
+
+		CacheInitialInputMap();
+		SaveDirectory = ProjectSettings.GlobalizePath(GetSaveDirectory());
+		MenuData = GameData.CreateDefaultData(); // Create a default game data object for the menu
+
+		LoadConfig();
+
+		if (OS.IsDebugBuild()) // Editor build, use custom configuration
+		{
+			// Default debug settings for testing from the editor.
+			Config.isMasterMuted = AudioServer.IsBusMute((int)SoundManager.AudioBuses.Master);
+			Config.isBgmMuted = AudioServer.IsBusMute((int)SoundManager.AudioBuses.Bgm);
+			Config.isSfxMuted = AudioServer.IsBusMute((int)SoundManager.AudioBuses.Sfx);
+			Config.isVoiceMuted = AudioServer.IsBusMute((int)SoundManager.AudioBuses.Voice);
+
+			Config.masterVolume =
+				Mathf.RoundToInt(Mathf.DbToLinear(AudioServer.GetBusVolumeDb((int)SoundManager.AudioBuses.Master)) * 100);
+			Config.bgmVolume =
+				Mathf.RoundToInt(Mathf.DbToLinear(AudioServer.GetBusVolumeDb((int)SoundManager.AudioBuses.Bgm)) * 100);
+			Config.sfxVolume =
+				Mathf.RoundToInt(Mathf.DbToLinear(AudioServer.GetBusVolumeDb((int)SoundManager.AudioBuses.Sfx)) * 100);
+			Config.voiceVolume =
+				Mathf.RoundToInt(Mathf.DbToLinear(AudioServer.GetBusVolumeDb((int)SoundManager.AudioBuses.Voice)) * 100);
+			ApplyConfig();
+		}
+	}
+
+	private string GetSaveDirectory()
+	{
+		FileAccess f = FileAccess.Open(SaveLocationFile, FileAccess.ModeFlags.Read);
+		if (f != null && f.GetError() == Error.Ok)
+		{
+			string targetDirectory = f.GetAsText();
+			f.Close();
+
+			if (!string.IsNullOrWhiteSpace(targetDirectory) && DirAccess.DirExistsAbsolute(targetDirectory))
+				return targetDirectory;
+
+			// Fallback to executable path when directory is missing (only when a saveLocation file exists).
+			return OS.GetExecutablePath().GetBaseDir() + "/save/";
+		}
+
+		// Fallback to appdata
+		return "user://";
+	}
+
+	#region Config
+	public static ConfigData Config = new();
+	public static bool UseEnglishVoices => Config.voiceLanguage == VoiceLanguage.English;
+	private const string ConfigFileName = "config.cfg";
+
+	#region Config Enums
+	public enum ControllerType
+	{
+		Automatic, // Automatically try to detect controller type
+		PlayStation, // Use PlayStation button prompts
+		Xbox, // Use XBox button prompts
+		Nintendo, // Use Nintendo button prompts
+		Steam, // Use Steam Deck button prompts
+		Count
+	}
+
+	public enum ControllerStyle
+	{
+		Style1, // Standard controller theme
+		Style2, // White/Nintendo Wii controller theme
+		Count
+	}
+
+	public enum VoiceLanguage
+	{
+		English,
+		Japanese,
+		Spanish,
+		Count
+	}
+
+	public enum TextLanguage
+	{
+		English, // English script (Uses Windii's retranslation when voiceover is set to Japanese)
+		Japanese,
+		German,
+		Italian,
+		French,
+		Spanish,
+		BrazilianPortuguese,
+		Polish,
+		Chinese,
+		Count
+	}
+
+	public enum QualitySetting
+	{
+		Disabled,
+		Low,
+		Medium,
+		High,
+		Count
+	}
+
+	public enum AspectRatio
+	{
+		FourByThree,
+		SixteenByNine,
+		SixteenByTen,
+		Count
+	}
+
+	public static readonly Vector2I[] WindowSizes =
+	[
+		new(640, 360), // 360p
 		new(854, 480), // 480p
 		new(1280, 720), // 720p
 		new(1600, 900), // 900p
@@ -130,21 +138,21 @@
 		new(3840, 2160), // 4K
 	];
 
-    public static readonly Vector2I[] WindowSizes4x3 =
-    [
-        new (640, 480), //480p, VGA
-		new (800, 600), //600p, SVGA
-		new (1024, 768), //768p, XGA
-		new (1152, 864), //864p, XGA+
-		new (2048, 1536),//1536p, QXGA
-		new (3200, 2400),//2400p, QUXGA
-		new (4096, 3072),//3072p, HXGA
-		new (6400, 4800),//4800p, HUXGA
+	public static readonly Vector2I[] WindowSizes4x3 =
+	[
+		new (640, 480), // 480p, VGA
+		new (800, 600), // 600p, SVGA
+		new (1024, 768), // 768p, XGA
+		new (1152, 864), // 864p, XGA+
+		new (2048, 1536), // 1536p, QXGA
+		new (3200, 2400), // 2400p, QUXGA
+		new (4096, 3072), // 3072p, HXGA
+		new (6400, 4800), // 4800p, HUXGA
     ];
 
-    public static readonly Vector2I[] WindowSizes16x10 =
-    [
-        new (1280, 800), //800p, WXGA (steam deck)
+	public static readonly Vector2I[] WindowSizes16x10 =
+	[
+		new (1280, 800), //800p, WXGA (steam deck)
 		new (1440, 900), //900p, WXGA+
 		new (1680, 1050),//1050p, WSXGA+
 		new (1920, 1200),//1200p, WUXGA
@@ -152,938 +160,128 @@
 		new (3840, 2400),//2400p, WQUXGA
     ];
 
-    public static readonly Vector2I[] WindowSizes21x9 =
-    [
-        new (2560, 1080),//1080p, WFHD
-		new (2880, 1200),//1200p, WFHD+
-		new (3440, 1440),//1440p, WQHD
-		new (3840, 1600),//1600p, WQHD+
-		new (4320, 1800),//1800p, UW4k
-		new (5120, 2160),//2160p, UW5K
-		new (5760, 2400),//2400p, UW5K+
-		new (6144, 2560),//2560p, UW6K
-		new (6880, 2880),//2880p, UW6K+
-		new (7680, 3200),//3200p, UW7K
-		new (8640, 3600),//3600p, UW10K
+	public static readonly Vector2I[] WindowSizes21x9 =
+	[
+		new (2560, 1080), // 1080p, WFHD
+		new (2880, 1200), // 1200p, WFHD+
+		new (3440, 1440), // 1440p, WQHD
+		new (3840, 1600), // 1600p, WQHD+
+		new (4320, 1800), // 1800p, UW4k
+		new (5120, 2160), // 2160p, UW5K
+		new (5760, 2400), // 2400p, UW5K+
+		new (6144, 2560), // 2560p, UW6K
+		new (6880, 2880), // 2880p, UW6K+
+		new (7680, 3200), // 3200p, UW7K
+		new (8640, 3600), // 3600p, UW10K
     ];
 
-    public static readonly int[] FrameRates =
-    [
-        0,
-        30,
-        45,
-        60,
-        120,
-    ];
-
-    #endregion
-
-    public partial class ConfigData : GodotObject
-    {
-        // Video
-        public int targetDisplay = DisplayServer.GetPrimaryScreen();
-        public int aspectRatio = 0; //Defaults to 16:9
-        public int windowSize = 3; // Defaults to one lower than 1080p
-        public bool useFullscreen = true;
-        public bool useExclusiveFullscreen;
-        public int framerate = 3;
-        public bool useVsync;
-        public int renderScale = 100;
-        public RenderingServer.ViewportScaling3DMode resizeMode = RenderingServer.ViewportScaling3DMode.Bilinear;
-        public int antiAliasing = 1; // Default to FXAA
-        public QualitySetting bloomMode = QualitySetting.High;
-        public bool useMotionBlur = true;
-        public bool useScreenShake = true;
-        public int screenShake = 100;
-        public QualitySetting softShadowQuality = QualitySetting.Medium;
-        public QualitySetting postProcessingQuality = QualitySetting.Medium;
-        public QualitySetting reflectionQuality = QualitySetting.High;
-
-        // Audio
-        public bool isMasterMuted;
-        public int masterVolume = 30;
-        public bool isBgmMuted;
-        public int bgmVolume = 50;
-        public bool isSfxMuted;
-        public int sfxVolume = 50;
-        public bool isVoiceMuted;
-        public int voiceVolume = 50;
-        public bool useRetailMenuMusic;
-
-        // Controls
-        public float deadZone = .2f;
-        public ControllerType controllerType = ControllerType.Automatic;
-        public ControllerStyle controllerStyle = ControllerStyle.Style2;
-        public bool useHoldBreakMode = true;
-        public bool useStompJumpButtonMode;
-        public bool useActionPrompts = true;
-        public int[] partyModeDevices = [0, 0, 0, 0];
-        public Dictionary inputConfiguration = [];
-
-        // Language
-        public bool isSubtitleDisabled;
-        public bool isDialogDisabled;
-        public TextLanguage textLanguage = AutoDetectTextLocale();
-        public VoiceLanguage voiceLanguage = AutoDetectVoiceLocale();
-
-        /// <summary> Creates a dictionary based on config data. </summary>
-        public Dictionary ToDictionary()
-        {
-            return new()
-            {
+	public static readonly int[] FrameRates =
+	[
+		0,
+		30,
+		45,
+		60,
+		120,
+	];
+
+	#endregion
+
+	public partial class ConfigData : GodotObject
+	{
+		// Video
+		public int targetDisplay = DisplayServer.GetPrimaryScreen();
+		public AspectRatio aspectRatio = AspectRatio.SixteenByNine;
+		public int windowSize = 3; // Defaults to one lower than 1080p
+		public bool useFullscreen = true;
+		public bool useExclusiveFullscreen;
+		public int framerate = 3;
+		public bool useVsync;
+		public int renderScale = 100;
+		public RenderingServer.ViewportScaling3DMode resizeMode = RenderingServer.ViewportScaling3DMode.Bilinear;
+		public int antiAliasing = 1; // Default to FXAA
+		public QualitySetting bloomMode = QualitySetting.High;
+		public bool useMotionBlur = true;
+		public bool useScreenShake = true;
+		public int screenShake = 100;
+		public QualitySetting softShadowQuality = QualitySetting.Medium;
+		public QualitySetting postProcessingQuality = QualitySetting.Medium;
+		public QualitySetting reflectionQuality = QualitySetting.High;
+
+		// Audio
+		public bool isMasterMuted;
+		public int masterVolume = 30;
+		public bool isBgmMuted;
+		public int bgmVolume = 50;
+		public bool isSfxMuted;
+		public int sfxVolume = 50;
+		public bool isVoiceMuted;
+		public int voiceVolume = 50;
+		public bool useRetailMenuMusic;
+
+		// Controls
+		public float deadZone = .2f;
+		public ControllerType controllerType = ControllerType.Automatic;
+		public ControllerStyle controllerStyle = ControllerStyle.Style2;
+		public bool useHoldBreakMode = true;
+		public bool useStompJumpButtonMode;
+		public bool useActionPrompts = true;
+		public int[] partyModeDevices = [0, 0, 0, 0];
+		public Dictionary inputConfiguration = [];
+
+		// Language
+		public bool isSubtitleDisabled;
+		public bool isDialogDisabled;
+		public TextLanguage textLanguage = AutoDetectTextLocale();
+		public VoiceLanguage voiceLanguage = AutoDetectVoiceLocale();
+
+		/// <summary> Creates a dictionary based on config data. </summary>
+		public Dictionary ToDictionary()
+		{
+			return new()
+			{
 				// Video
 				{ nameof(targetDisplay), targetDisplay },
-                { nameof(aspectRatio), aspectRatio},
-                { nameof(windowSize), windowSize },
-                { nameof(useFullscreen), useFullscreen },
-                { nameof(useExclusiveFullscreen), useExclusiveFullscreen },
-                { nameof(framerate), framerate },
-                { nameof(useVsync), useVsync },
-
-                { nameof(renderScale), renderScale },
-                { nameof(resizeMode), (int)resizeMode },
-                { nameof(antiAliasing), antiAliasing },
-                { nameof(bloomMode), (int)bloomMode },
-                { nameof(softShadowQuality), (int)softShadowQuality },
-                { nameof(postProcessingQuality), (int)postProcessingQuality },
-                { nameof(reflectionQuality), (int)reflectionQuality },
-                { nameof(useMotionBlur), useMotionBlur },
-                { nameof(useScreenShake), useScreenShake },
-                { nameof(screenShake), screenShake },
+				{ nameof(aspectRatio), (int)aspectRatio},
+				{ nameof(windowSize), windowSize },
+				{ nameof(useFullscreen), useFullscreen },
+				{ nameof(useExclusiveFullscreen), useExclusiveFullscreen },
+				{ nameof(framerate), framerate },
+				{ nameof(useVsync), useVsync },
+
+				{ nameof(renderScale), renderScale },
+				{ nameof(resizeMode), (int)resizeMode },
+				{ nameof(antiAliasing), antiAliasing },
+				{ nameof(bloomMode), (int)bloomMode },
+				{ nameof(softShadowQuality), (int)softShadowQuality },
+				{ nameof(postProcessingQuality), (int)postProcessingQuality },
+				{ nameof(reflectionQuality), (int)reflectionQuality },
+				{ nameof(useMotionBlur), useMotionBlur },
+				{ nameof(useScreenShake), useScreenShake },
+				{ nameof(screenShake), screenShake },
 
 				// Audio
 				{ nameof(isMasterMuted), isMasterMuted },
-                { nameof(masterVolume), masterVolume },
-                { nameof(isBgmMuted), isBgmMuted },
-                { nameof(bgmVolume), bgmVolume },
-                { nameof(isSfxMuted), isSfxMuted },
-                { nameof(sfxVolume), sfxVolume },
-                { nameof(isVoiceMuted), isVoiceMuted },
-                { nameof(voiceVolume), voiceVolume },
-                { nameof(useRetailMenuMusic), useRetailMenuMusic},
+				{ nameof(masterVolume), masterVolume },
+				{ nameof(isBgmMuted), isBgmMuted },
+				{ nameof(bgmVolume), bgmVolume },
+				{ nameof(isSfxMuted), isSfxMuted },
+				{ nameof(sfxVolume), sfxVolume },
+				{ nameof(isVoiceMuted), isVoiceMuted },
+				{ nameof(voiceVolume), voiceVolume },
+				{ nameof(useRetailMenuMusic), useRetailMenuMusic},
 
 				// Controls
 				{ nameof(deadZone), deadZone },
-                { nameof(controllerType), (int)controllerType },
-                { nameof(controllerStyle), (int)controllerStyle},
-                { nameof(useHoldBreakMode), useHoldBreakMode },
-                { nameof(useStompJumpButtonMode), useStompJumpButtonMode },
-                { nameof(useActionPrompts), useActionPrompts },
-                { nameof(partyModeDevices), partyModeDevices },
-                { nameof(inputConfiguration), inputConfiguration },
+				{ nameof(controllerType), (int)controllerType },
+				{ nameof(controllerStyle), (int)controllerStyle},
+				{ nameof(useHoldBreakMode), useHoldBreakMode },
+				{ nameof(useStompJumpButtonMode), useStompJumpButtonMode },
+				{ nameof(useActionPrompts), useActionPrompts },
+				{ nameof(partyModeDevices), partyModeDevices },
+				{ nameof(inputConfiguration), inputConfiguration },
 
 				// Language
 				{ nameof(isSubtitleDisabled), isSubtitleDisabled },
-<<<<<<< HEAD
-                { nameof(isDialogDisabled), isDialogDisabled},
-                { nameof(voiceLanguage), (int)voiceLanguage },
-                { nameof(textLanguage), (int)textLanguage },
-            };
-        }
-
-        /// <summary> Sets config data based on dictionary. </summary>
-        public void FromDictionary(Dictionary dictionary)
-        {
-            // Video
-            if (dictionary.TryGetValue(nameof(targetDisplay), out Variant var))
-                targetDisplay = (int)var;
-            if (dictionary.TryGetValue(nameof(useFullscreen), out var))
-                useFullscreen = (bool)var;
-            if (dictionary.TryGetValue(nameof(useExclusiveFullscreen), out var))
-                useExclusiveFullscreen = (bool)var;
-            if (dictionary.TryGetValue(nameof(aspectRatio), out var))
-                aspectRatio = (int)var;
-            if (dictionary.TryGetValue(nameof(windowSize), out var))
-                windowSize = (int)var;
-            if (dictionary.TryGetValue(nameof(framerate), out var))
-                framerate = (int)var;
-            if (dictionary.TryGetValue(nameof(useVsync), out var))
-                useVsync = (bool)var;
-
-            if (dictionary.TryGetValue(nameof(renderScale), out var))
-                renderScale = (int)var;
-            if (dictionary.TryGetValue(nameof(resizeMode), out var))
-                resizeMode = (RenderingServer.ViewportScaling3DMode)(int)var;
-            if (dictionary.TryGetValue(nameof(antiAliasing), out var))
-                antiAliasing = (int)var;
-            if (dictionary.TryGetValue(nameof(bloomMode), out var))
-                bloomMode = (QualitySetting)(int)var;
-            if (dictionary.TryGetValue(nameof(softShadowQuality), out var))
-                softShadowQuality = (QualitySetting)(int)var;
-            if (dictionary.TryGetValue(nameof(postProcessingQuality), out var))
-                postProcessingQuality = (QualitySetting)(int)var;
-            if (dictionary.TryGetValue(nameof(reflectionQuality), out var))
-                reflectionQuality = (QualitySetting)(int)var;
-            if (dictionary.TryGetValue(nameof(useMotionBlur), out var))
-                useMotionBlur = (bool)var;
-            if (dictionary.TryGetValue(nameof(useScreenShake), out var))
-                useScreenShake = (bool)var;
-            if (dictionary.TryGetValue(nameof(screenShake), out var))
-                screenShake = (int)var;
-
-            // Audio
-            if (dictionary.TryGetValue(nameof(isMasterMuted), out var))
-                isMasterMuted = (bool)var;
-            if (dictionary.TryGetValue(nameof(masterVolume), out var))
-                masterVolume = (int)var;
-            if (dictionary.TryGetValue(nameof(isBgmMuted), out var))
-                isBgmMuted = (bool)var;
-            if (dictionary.TryGetValue(nameof(bgmVolume), out var))
-                bgmVolume = (int)var;
-            if (dictionary.TryGetValue(nameof(isSfxMuted), out var))
-                isSfxMuted = (bool)var;
-            if (dictionary.TryGetValue(nameof(sfxVolume), out var))
-                sfxVolume = (int)var;
-            if (dictionary.TryGetValue(nameof(isVoiceMuted), out var))
-                isVoiceMuted = (bool)var;
-            if (dictionary.TryGetValue(nameof(voiceVolume), out var))
-                voiceVolume = (int)var;
-            if (dictionary.TryGetValue(nameof(useRetailMenuMusic), out var))
-                useRetailMenuMusic = (bool)var;
-
-
-            // Controls
-            if (dictionary.TryGetValue(nameof(deadZone), out var))
-                deadZone = (float)var;
-            if (dictionary.TryGetValue(nameof(controllerType), out var))
-                controllerType = (ControllerType)(int)var;
-            if (dictionary.TryGetValue(nameof(controllerStyle), out var))
-                controllerStyle = (ControllerStyle)(int)var;
-            if (dictionary.TryGetValue(nameof(useHoldBreakMode), out var))
-                useHoldBreakMode = (bool)var;
-            if (dictionary.TryGetValue(nameof(useStompJumpButtonMode), out var))
-                useStompJumpButtonMode = (bool)var;
-            if (dictionary.TryGetValue(nameof(useActionPrompts), out var))
-                useActionPrompts = (bool)var;
-            if (dictionary.TryGetValue(nameof(partyModeDevices), out var))
-                partyModeDevices = (int[])var;
-            if (dictionary.TryGetValue(nameof(inputConfiguration), out var))
-                inputConfiguration = (Dictionary)Json.ParseString((string)var);
-
-            // Language
-            if (dictionary.TryGetValue(nameof(isSubtitleDisabled), out var))
-                isSubtitleDisabled = (bool)var;
-            if (dictionary.TryGetValue(nameof(isDialogDisabled), out var))
-                isDialogDisabled = (bool)var;
-            if (dictionary.TryGetValue(nameof(voiceLanguage), out var))
-                voiceLanguage = (VoiceLanguage)(int)var;
-            if (dictionary.TryGetValue(nameof(textLanguage), out var))
-                textLanguage = (TextLanguage)(int)var;
-        }
-    }
-
-    private static TextLanguage AutoDetectTextLocale()
-    {
-        return OS.GetLocaleLanguage() switch
-        {
-            "ja" => TextLanguage.Japanese,
-            "de" => TextLanguage.German,
-            "it" => TextLanguage.Italian,
-            "fr" => TextLanguage.French,
-            "es" => TextLanguage.Spanish,
-            "pt" => TextLanguage.BrazilianPortuguese,
-            "pl" => TextLanguage.Polish,
-            "zh" => TextLanguage.Chinese,
-            _ => TextLanguage.English,
-        };
-    }
-
-    private static VoiceLanguage AutoDetectVoiceLocale()
-    {
-        TextLanguage autoTextLocale = AutoDetectTextLocale();
-
-        if (autoTextLocale == TextLanguage.Japanese)
-            return VoiceLanguage.Japanese;
-
-        if (autoTextLocale == TextLanguage.Spanish)
-            return VoiceLanguage.Spanish;
-
-        return VoiceLanguage.English;
-    }
-
-
-    /// <summary> Attempts to load config data from file. </summary>
-    public static void LoadConfig()
-    {
-        string configFile = SaveDirectory.PathJoin(ConfigFileName);
-        FileAccess file = FileAccess.Open(configFile, FileAccess.ModeFlags.Read);
-
-        try
-        {
-            if (file.GetError() == Error.Ok)
-            {
-                // Attempt to load.
-                Dictionary d = (Dictionary)Json.ParseString(file.GetAsText());
-                Config.FromDictionary(d);
-                file.Close();
-            }
-        }
-        catch // Load Default settings
-        {
-            Config = new();
-        }
-
-        ApplyConfig();
-    }
-
-    /// <summary> Attempts to save config data to file. </summary>
-    public static void SaveConfig()
-    {
-        if (!DirAccess.DirExistsAbsolute(SaveDirectory))
-            DirAccess.MakeDirRecursiveAbsolute(SaveDirectory);
-
-        string configFile = SaveDirectory.PathJoin(ConfigFileName);
-        FileAccess file = FileAccess.Open(configFile, FileAccess.ModeFlags.Write);
-        file.StoreString(Json.Stringify(Config.ToDictionary(), "\t"));
-        file.Close();
-
-        file = FileAccess.Open(SaveLocationFile, FileAccess.ModeFlags.Write);
-        file.StoreString(SaveDirectory);
-        file.Close();
-    }
-
-    /// <summary> Applies active configuration data. </summary>
-    public static void ApplyConfig()
-    {
-        ApplyInputMap();
-        ApplyLocalization();
-
-        // Display settings
-        DisplayServer.WindowMode targetMode = DisplayServer.WindowMode.Windowed;
-        if (Config.useFullscreen)
-        {
-            targetMode = Config.useExclusiveFullscreen
-                ? DisplayServer.WindowMode.ExclusiveFullscreen
-                : DisplayServer.WindowMode.Fullscreen;
-        }
-
-        if (DisplayServer.WindowGetMode() != targetMode)
-            DisplayServer.WindowSetMode(targetMode);
-        if (!Config.useFullscreen)
-        {
-            switch (Config.aspectRatio)
-            {
-                case 0:
-                    DisplayServer.WindowSetSize(WindowSizes[Config.windowSize]);
-                    break;
-                case 1:
-                    DisplayServer.WindowSetSize(WindowSizes16x10[Config.windowSize]);
-                    break;
-            }
-
-        }
-        //DisplayServer.WindowSetSize(WindowSizes[Config.windowSize]);
-
-        Engine.MaxFps = FrameRates[Config.framerate];
-        DisplayServer.VSyncMode targetVSyncMode =
-            Config.useVsync ? DisplayServer.VSyncMode.Enabled : DisplayServer.VSyncMode.Disabled;
-        if (DisplayServer.WindowGetVsyncMode() != targetVSyncMode)
-            DisplayServer.WindowSetVsyncMode(targetVSyncMode);
-
-        Config.targetDisplay = Mathf.Clamp(Config.targetDisplay, 0, DisplayServer.GetScreenCount());
-        if (Config.targetDisplay != DisplayServer.WindowGetCurrentScreen())
-            DisplayServer.WindowSetCurrentScreen(Config.targetDisplay);
-
-        // Quality settings
-        Rid viewportRid = Runtime.Instance.GetViewport().GetViewportRid();
-
-        // Update rendering mode/scale
-        RenderingServer.ViewportSetScaling3DScale(viewportRid, Config.renderScale * .01f);
-        RenderingServer.ViewportSetScaling3DMode(viewportRid, Config.resizeMode);
-
-        // Update anti-aliasing
-        RenderingServer.ViewportScreenSpaceAA targetSSAA = RenderingServer.ViewportScreenSpaceAA.Disabled;
-        RenderingServer.ViewportMsaa targetMSAA = RenderingServer.ViewportMsaa.Disabled;
-        if (Config.antiAliasing == 1) // Use FXAA
-            targetSSAA = RenderingServer.ViewportScreenSpaceAA.Fxaa;
-        else if (Config.antiAliasing == 2) // Use MSAA
-            targetMSAA = RenderingServer.ViewportMsaa.Msaa2X;
-        else if (Config.antiAliasing == 3)
-            targetMSAA = RenderingServer.ViewportMsaa.Msaa4X;
-        else if (Config.antiAliasing == 4)
-            targetMSAA = RenderingServer.ViewportMsaa.Msaa8X;
-
-        RenderingServer.ViewportSetScreenSpaceAA(viewportRid, targetSSAA);
-        RenderingServer.ViewportSetMsaa3D(viewportRid, targetMSAA);
-
-        RenderingServer.EnvironmentGlowSetUseBicubicUpscale(Config.bloomMode == QualitySetting.High);
-
-        int targetShadowAtlasSize = 4096;
-        bool use16BitShadowAtlas = Config.softShadowQuality == QualitySetting.High;
-        RenderingServer.ShadowQuality targetSoftShadowQuality = RenderingServer.ShadowQuality.Hard;
-        switch (Config.softShadowQuality)
-        {
-            case QualitySetting.Low:
-                targetSoftShadowQuality = RenderingServer.ShadowQuality.SoftLow;
-                break;
-            case QualitySetting.Medium:
-                targetShadowAtlasSize = 4096;
-                targetSoftShadowQuality = RenderingServer.ShadowQuality.SoftMedium;
-                break;
-            case QualitySetting.High:
-                targetShadowAtlasSize = 8192;
-                targetSoftShadowQuality = RenderingServer.ShadowQuality.SoftHigh;
-                break;
-        }
-
-        RenderingServer.DirectionalShadowAtlasSetSize(targetShadowAtlasSize, use16BitShadowAtlas);
-        RenderingServer.ViewportSetPositionalShadowAtlasSize(viewportRid, targetShadowAtlasSize, use16BitShadowAtlas);
-        RenderingServer.DirectionalSoftShadowFilterSetQuality(targetSoftShadowQuality);
-        RenderingServer.PositionalSoftShadowFilterSetQuality(targetSoftShadowQuality);
-
-        switch (Config.postProcessingQuality)
-        {
-            case QualitySetting.Low:
-                RenderingServer.EnvironmentSetSsaoQuality(RenderingServer.EnvironmentSsaoQuality.Low, true, .5f, 2, 50,
-                    300);
-                RenderingServer.EnvironmentSetSsilQuality(RenderingServer.EnvironmentSsilQuality.Low, true, .5f, 2, 50,
-                    300);
-                break;
-            case QualitySetting.Medium:
-                RenderingServer.EnvironmentSetSsaoQuality(RenderingServer.EnvironmentSsaoQuality.Medium, true, .5f, 2,
-                    50, 300);
-                RenderingServer.EnvironmentSetSsilQuality(RenderingServer.EnvironmentSsilQuality.Medium, true, .5f, 2,
-                    50, 300);
-                break;
-            case QualitySetting.High:
-                RenderingServer.EnvironmentSetSsaoQuality(RenderingServer.EnvironmentSsaoQuality.High, false, .5f, 2,
-                    50, 300);
-                RenderingServer.EnvironmentSetSsilQuality(RenderingServer.EnvironmentSsilQuality.High, false, .5f, 2,
-                    50, 300);
-                break;
-        }
-
-        SoundManager.SetAudioBusVolume(SoundManager.AudioBuses.Master, Config.masterVolume, Config.isMasterMuted);
-        SoundManager.SetAudioBusVolume(SoundManager.AudioBuses.Bgm, Config.bgmVolume, Config.isBgmMuted);
-        SoundManager.SetAudioBusVolume(SoundManager.AudioBuses.Sfx, Config.sfxVolume, Config.isSfxMuted);
-        SoundManager.SetAudioBusVolume(SoundManager.AudioBuses.Voice, Config.voiceVolume, Config.isVoiceMuted);
-
-        Instance.EmitSignal(SignalName.ConfigApplied);
-    }
-
-    /// <summary> Applies text localization. Be sure voiceover language is set first. </summary>
-    private static void ApplyLocalization()
-    {
-        switch (Config.textLanguage)
-        {
-            case TextLanguage.Japanese:
-                TranslationServer.SetLocale("ja");
-                break;
-            case TextLanguage.Spanish:
-                TranslationServer.SetLocale("es");
-                break;
-            case TextLanguage.French:
-                TranslationServer.SetLocale("fr");
-                break;
-            case TextLanguage.Italian:
-                TranslationServer.SetLocale("it");
-                break;
-            case TextLanguage.German:
-                TranslationServer.SetLocale("de");
-                break;
-            case TextLanguage.BrazilianPortuguese:
-                TranslationServer.SetLocale("pt_BR");
-                break;
-            case TextLanguage.Polish:
-                TranslationServer.SetLocale("pl");
-                break;
-            case TextLanguage.Chinese:
-                TranslationServer.SetLocale("zh");
-                break;
-            default:
-                // Prefer the retranslation for all languages except when using the voiceover
-                TranslationServer.SetLocale(UseEnglishVoices ? "en" : "en_US");
-                break;
-        }
-    }
-
-    #endregion
-
-    #region Input
-    private static readonly Dictionary initialInputMap = [];
-    private static void CacheInitialInputMap()
-    {
-        foreach (StringName action in InputMap.GetActions())
-        {
-            // Only store gameplay actions
-            if (!action.ToString().StartsWith("move_") && !action.ToString().StartsWith("button_"))
-                continue;
-
-            initialInputMap.Add(action, GenerateInputMappingString(action));
-        }
-    }
-
-    private static string GenerateInputMappingString(StringName action)
-    {
-        Array<InputEvent> eventList = InputMap.ActionGetEvents(action); // Refresh event list
-
-        // Construct the mapping string
-        int[] mappingList = [(int)Key.None, (int)JoyAxis.Invalid, (int)JoyButton.Invalid];
-        int axisSign = 0;
-        foreach (var e in eventList)
-        {
-            if (e is InputEventKey key)
-            {
-                mappingList[0] = (int)key.Keycode;
-            }
-            else if (e is InputEventJoypadMotion motion)
-            {
-                mappingList[1] = (int)motion.Axis;
-                axisSign = Mathf.Sign(motion.AxisValue);
-            }
-            else if (e is InputEventJoypadButton button)
-            {
-                mappingList[2] = (int)button.ButtonIndex;
-            }
-        }
-
-        return $"{mappingList[0]}, {mappingList[1]}, {mappingList[2]}, {axisSign}";
-    }
-
-    public static void SaveInputAction(StringName action)
-    {
-        string mappingString = GenerateInputMappingString(action);
-        if (Config.inputConfiguration.ContainsKey(action))
-            Config.inputConfiguration[action] = mappingString;
-        else
-            Config.inputConfiguration.Add(action, mappingString);
-
-        ApplyConfig();
-    }
-
-    public static void ResetInputMap()
-    {
-        Config.inputConfiguration = initialInputMap.Duplicate(true);
-        ApplyInputMap();
-    }
-
-    /// <summary> Applies input map configuration. </summary>
-    public static void ApplyInputMap()
-    {
-        // No custom input map was created
-        if (Config.inputConfiguration == null) return;
-
-        Array<StringName> actions = InputMap.GetActions();
-
-        for (int i = 0; i < actions.Count; i++)
-        {
-            if (!Config.inputConfiguration.ContainsKey(actions[i]))
-                continue;
-
-            // Mappings are ordered in a [key, axis, button] format.
-            string[] mappings = ((string)Config.inputConfiguration[actions[i]]).Split(',');
-            Key key = (Key)mappings[0].ToInt();
-            JoyAxis axis = (JoyAxis)mappings[1].ToInt();
-            JoyButton button = (JoyButton)mappings[2].ToInt();
-            int axisSign = mappings[3].ToInt();
-
-            InputMap.ActionEraseEvents(actions[i]);
-            InputMap.ActionSetDeadzone(actions[i], Config.deadZone);
-
-            if (key != Key.None)
-            {
-                InputMap.ActionAddEvent(actions[i], new InputEventKey()
-                {
-                    Keycode = key
-                });
-            }
-
-            if (axis != JoyAxis.Invalid)
-            {
-                InputMap.ActionAddEvent(actions[i], new InputEventJoypadMotion()
-                {
-                    Axis = axis,
-                    AxisValue = axisSign
-                });
-            }
-
-            if (button != JoyButton.Invalid)
-            {
-                InputMap.ActionAddEvent(actions[i], new InputEventJoypadButton()
-                {
-                    ButtonIndex = button
-                });
-            }
-        }
-    }
-    #endregion
-
-    #region Game data
-    /// <summary> Longest amount of playtime that can be displayed on the file select. (99:59:59 in seconds) </summary>
-    public const int MaxPlayTime = 359999;
-
-    public enum WorldEnum
-    {
-        LostPrologue,
-        SandOasis,
-        DinosaurJungle,
-        EvilFoundry,
-        LevitatedRuin,
-        PirateStorm,
-        SkeletonDome,
-        NightPalace,
-        Max
-    }
-
-    public static int ActiveSaveSlotIndex = -1;
-    /// <summary> Reference to the current save being used. </summary>
-    public static GameData ActiveGameData
-    {
-        get
-        {
-            if (ActiveSaveSlotIndex != -1)
-                return GameSaveSlots[ActiveSaveSlotIndex];
-
-            // Default to default data when running the game from the editor
-            return MenuData;
-        }
-    }
-
-    /// <summary> Game Data to use during the menu so things don't break. </summary>
-    public static GameData MenuData { get; set; }
-    /// <summary> Current skill ring. </summary>
-    public readonly static SkillRing ActiveSkillRing = new();
-    /// <summary> List of all saves created. </summary>
-    public readonly static GameData[] GameSaveSlots = new GameData[SaveSlotCount];
-    /// <summary> Maximum number of save slots that can be created. </summary>
-    public const int SaveSlotCount = 9;
-
-    /// <summary> Maximum number of preset slots
-    public const int PresetCount = 9;
-    /// <summary> Saves active game data to a file. </summary>
-    public static void SaveGameData()
-    {
-        if (ActiveSaveSlotIndex == -1) return; // Invalid save slot
-
-        // Write save data to a file.
-        string saveFile = ActiveSaveSlotIndex.ToString("00");
-        saveFile = SaveDirectory.PathJoin($"save{saveFile}.dat");
-        FileAccess file = FileAccess.Open(saveFile, FileAccess.ModeFlags.Write);
-
-        if (FileAccess.GetOpenError() == Error.Ok)
-        {
-            file.StoreString(Json.Stringify(ActiveGameData.ToDictionary(), "\t"));
-            file.Close();
-        }
-    }
-
-    /// <summary> Preloads game data so it can be displayed on menus. </summary>
-    public static void LoadGameData()
-    {
-        for (int i = 0; i < GameSaveSlots.Length; i++)
-        {
-            GameSaveSlots[i] = GameData.CreateDefaultData();
-
-            string saveFile = i.ToString("00");
-            saveFile = SaveDirectory.PathJoin($"save{saveFile}.dat");
-            FileAccess file = FileAccess.Open(saveFile, FileAccess.ModeFlags.Read);
-            if (FileAccess.GetOpenError() == Error.Ok)
-            {
-                GameSaveSlots[i].FromDictionary((Dictionary)Json.ParseString(file.GetAsText()));
-                file.Close();
-            }
-
-            if (GameSaveSlots[i].presetNames == null &&
-                GameSaveSlots[i].presetSkills == null &&
-                GameSaveSlots[i].presetSkillAugments == null)
-            {
-                for (int j = 0; j < PresetCount; j++)
-                {
-                    GameSaveSlots[i].presetNames.Add(null);
-                    GameSaveSlots[i].presetSkills.Add(null);
-                    GameSaveSlots[i].presetSkillAugments.Add(null);
-                }
-            }
-        }
-    }
-
-    //<summary> Frees game data at the given index
-    public static void ResetSaveData(int index, bool asEmptyFile)
-    {
-        GameSaveSlots[index] = GameData.CreateDefaultData();
-
-        if (!asEmptyFile) // Set level to be 1 so files aren't read as empty
-            GameSaveSlots[index].level = 1;
-    }
-
-    // <summary> Deletes a save file at the given index
-    public static void DeleteSaveData(int index)
-    {
-        string saveFile = index.ToString("00");
-        saveFile = SaveDirectory.PathJoin($"save{saveFile}.dat");
-
-        if (!FileAccess.FileExists(saveFile))
-            return;
-
-        OS.MoveToTrash(ProjectSettings.GlobalizePath(saveFile));
-    }
-
-    public class GameData
-    {
-        /// <summary> Which area was the player in last? (Used for save select) </summary>
-        public WorldEnum lastPlayedWorld;
-
-        /// <summary> List of world rings collected. </summary>
-        public Array<WorldEnum> worldRingsCollected;
-        /// <summary> List of worlds unlocked. </summary>
-        public Array<WorldEnum> worldsUnlocked;
-        /// <summary> List of stages unlocked. </summary>
-        public Array<string> stagesUnlocked;
-        /// <summary> List of cutscenes that can be skipped. </summary>
-        public Array<string> skippableCutscenes;
-
-        /// <summary> Player level, from 1 -> 99 </summary>
-        public int level;
-        /// <summary> The player's level must be at least one, so a file with level zero is treated as empty. </summary>
-        public bool IsNewFile() => level == 0;
-
-        /// <summary> How much exp the player currently has. </summary>
-        public int exp;
-        /// <summary> Total playtime, in seconds. </summary>
-        public float playTime;
-
-        public Array<string> presetNames;
-        public Array<Array<SkillKey>> presetSkills;
-        public Array<Dictionary<SkillKey, int>> presetSkillAugments;
-
-        public Array<SkillKey> equippedSkills;
-        public Dictionary<SkillKey, int> equippedAugments;
-        /// <summary> Total number of fire souls the player collected. </summary>
-        public int FireSoulCount { get; private set; }
-        /// <summary> Total number of gold medals the player has collected. </summary>
-        public int GoldMedalCount { get; private set; }
-        /// <summary> Total number of silver medals the player has collected. </summary>
-        public int SilverMedalCount { get; private set; }
-        /// <summary> Total number of bronze medals the player has collected. </summary>
-        public int BronzeMedalCount { get; private set; }
-
-        /// <summary> Calculates the player's soul gauge size based on the player's level. </summary>
-        public int CalculateMaxSoulPower()
-        {
-            int maxSoulPower = 100; // Starting soul gauge size
-            maxSoulPower += Mathf.FloorToInt(CalculateSoulGaugeLevelRatio() * 5f) * 20; // Soul Gauge size increases by 20 every 5 levels, so it caps at 300
-            return maxSoulPower;
-        }
-
-        /// <summary> Current ratio (0 -> 1) compared to the soul gauge level cap (50). </summary>
-        public float CalculateSoulGaugeLevelRatio() => Mathf.Clamp(level, 0, 50) / (float)50;
-
-        /// <summary> Checks if a stage has been unlocked. </summary>
-        public bool IsStageUnlocked(string levelID) => stagesUnlocked.Contains(levelID);
-        /// <summary> Unlocks a stage. </summary>
-        public void UnlockStage(string levelID)
-        {
-            if (stagesUnlocked.Contains(levelID))
-                return;
-
-            stagesUnlocked.Add(levelID);
-        }
-
-        /// <summary> Checks if a world is unlocked. </summary>
-        public bool IsWorldUnlocked(WorldEnum world) => worldsUnlocked.Contains(world);
-        /// <summary> Checks if a world ring was obtained. </summary>
-        public bool IsWorldRingObtained(WorldEnum world) => worldRingsCollected.Contains(world);
-        public void UnlockWorld(WorldEnum world)
-        {
-            if (worldsUnlocked.Contains(world))
-                return;
-
-            worldsUnlocked.Add(world);
-        }
-
-        public void UnlockWorldRing(WorldEnum world)
-        {
-            if (worldRingsCollected.Contains(world))
-                return;
-
-            worldRingsCollected.Add(world);
-        }
-
-        public void UnlockAllWorlds()
-        {
-            for (int i = 0; i < (int)WorldEnum.Max; i++)
-                UnlockWorld((WorldEnum)i);
-        }
-
-        #region Level Data
-        /// <summary> Dictionaries for each individual level's data. </summary>
-        public Dictionary<StringName, Dictionary> levelData = [];
-
-        private readonly StringName FireSoulKey = "fire_soul";
-        /// <summary> Returns whether a particular fire soul has been collected or not. </summary>
-        public bool IsFireSoulCollected(StringName levelID, int index)
-        {
-            StringName key = FireSoulKey + index.ToString();
-            if (GetLevelData(levelID).TryGetValue(key, out Variant collected))
-                return (bool)collected;
-
-            return false;
-        }
-
-        /// <summary> Sets the save value for whether a particular fire soul is collected or not. </summary>
-        public void SetFireSoulCollected(StringName levelID, int index, bool collected)
-        {
-            StringName key = FireSoulKey + index.ToString();
-            if (GetLevelData(levelID).ContainsKey(key))
-            {
-                GetLevelData(levelID)[key] = collected;
-                return;
-            }
-
-            FireSoulCount++;
-            GetLevelData(levelID).Add(key, collected);
-        }
-
-        private readonly StringName RankKey = "rank";
-        /// <summary> Gets the save value for the player's best rank. </summary>
-        public int GetRank(StringName levelID)
-        {
-            if (GetLevelData(levelID).TryGetValue(RankKey, out Variant rank))
-                return (int)rank;
-
-            return -1; // No recorded rank; Return -1 to avoid getting confused with "no medal"
-        }
-
-        /// <summary> Gets the save value for the player's best rank, clamped so unplayed stages count as 0. </summary>
-        public int GetRankClamped(StringName levelID) => Mathf.Clamp(GetRank(levelID), 0, 3);
-
-        /// <summary> Sets the save value for the player's best rank. Ignores lower ranks. </summary>
-        public void SetRank(StringName levelID, int rank)
-        {
-            // Discard lower ranks
-            if (rank <= ActiveGameData.GetRank(levelID)) return;
-
-            if (GetLevelData(levelID).ContainsKey(RankKey))
-            {
-                UpdateMedals(rank, (int)GetLevelData(levelID)[RankKey]);
-                GetLevelData(levelID)[RankKey] = rank;
-                return;
-            }
-
-            UpdateMedals(rank);
-            GetLevelData(levelID).Add(RankKey, rank);
-        }
-
-        private readonly StringName ScoreKey = "high_score";
-        /// <summary> Gets the save value for the player's high score. </summary>
-        public int GetHighScore(StringName levelID)
-        {
-            if (GetLevelData(levelID).TryGetValue(ScoreKey, out Variant score))
-                return (int)score;
-
-            return 0; // No score recorded
-        }
-
-        /// <summary> Sets the save value for the player's high score. Ignores lower scores. </summary>
-        public void SetHighScore(StringName levelID, int score)
-        {
-            // Discard lower scores
-            if (score <= ActiveGameData.GetHighScore(levelID)) return;
-
-            if (GetLevelData(levelID).ContainsKey(ScoreKey))
-            {
-                GetLevelData(levelID)[ScoreKey] = score;
-                return;
-            }
-
-            GetLevelData(levelID).Add(ScoreKey, score);
-        }
-
-        private readonly StringName TimeKey = "best_time";
-        /// <summary> Gets the save value for the player's best rank. </summary>
-        public float GetBestTime(StringName levelID)
-        {
-            if (GetLevelData(levelID).TryGetValue(TimeKey, out Variant time))
-                return (float)time;
-
-            return 0; // No time recorded
-        }
-
-        /// <summary> Sets the value for the player's best time. Ignores slower times. </summary>
-        public void SetBestTime(StringName levelID, float time)
-        {
-            // Discard lower scores
-            if (!Mathf.IsZeroApprox(ActiveGameData.GetBestTime(levelID)) &&
-                time > ActiveGameData.GetBestTime(levelID))
-            {
-                return;
-            }
-
-            if (GetLevelData(levelID).ContainsKey(TimeKey))
-            {
-                GetLevelData(levelID)[TimeKey] = time;
-                return;
-            }
-
-            GetLevelData(levelID).Add(TimeKey, time);
-        }
-
-        private readonly StringName StatusKey = "clear_status";
-        /// <summary> Returns the clear state of a level. </summary>
-        public LevelStatus GetClearStatus(StringName levelID)
-        {
-            if (GetLevelData(levelID).TryGetValue(StatusKey, out Variant status))
-                return (LevelStatus)(int)status;
-
-            return LevelStatus.New;
-        }
-
-        /// <summary> Sets the clear state of a level. </summary>
-        public void SetClearStatus(StringName levelID, LevelStatus clearStatus)
-        {
-            // Return early if the level has already been cleared
-            if (ActiveGameData.GetClearStatus(levelID) == LevelStatus.Cleared)
-                return;
-
-            if (GetLevelData(levelID).ContainsKey(StatusKey))
-            {
-                GetLevelData(levelID)[StatusKey] = (int)clearStatus;
-                return;
-            }
-
-            GetLevelData(levelID).Add(StatusKey, (int)clearStatus);
-        }
-
-        public enum LevelStatus
-        {
-            New, // Player has never touched the level
-            Attempted, // Player played the level, but never cleared it
-            Cleared, // Player has cleared the level
-        }
-
-        /// <summary> Returns the dictionary of a particular level. </summary>
-        public Dictionary GetLevelData(StringName levelID)
-        {
-            if (!levelData.ContainsKey(levelID)) // Create new level data if it's missing
-                levelData.Add(levelID, []);
-
-            return levelData[levelID];
-        }
-        #endregion
-
-        public bool CanSkipCutscene(StringName cutsceneId) => skippableCutscenes.Contains(cutsceneId) || OS.IsDebugBuild();
-        public void AllowSkippingCutscene(StringName cutsceneId)
-        {
-            if (!skippableCutscenes.Contains(cutsceneId))
-                skippableCutscenes.Add(cutsceneId);
-        }
-
-        /// <summary> Creates a dictionary based on GameData. </summary>
-        public Dictionary ToDictionary()
-        {
-            Array<Array<string>> presetDictionary = [];
-            presetDictionary.Resize(presetSkills.Count);
-            for (int i = 0; i < presetDictionary.Count; i++)
-                presetDictionary[i] = SaveSkills(presetSkills[i]);
-
-            Array<Dictionary<string, int>> augmentDictionary = [];
-            augmentDictionary.Resize(presetSkillAugments.Count);
-            for (int i = 0; i < augmentDictionary.Count; i++)
-                augmentDictionary[i] = SaveAugments(presetSkillAugments[i]);
-
-            return new()
-            {
-=======
 				{ nameof(isDialogDisabled), isDialogDisabled},
 				{ nameof(voiceLanguage), (int)voiceLanguage },
 				{ nameof(textLanguage), (int)textLanguage },
@@ -1100,6 +298,8 @@
 				useFullscreen = (bool)var;
 			if (dictionary.TryGetValue(nameof(useExclusiveFullscreen), out var))
 				useExclusiveFullscreen = (bool)var;
+			if (dictionary.TryGetValue(nameof(aspectRatio), out var))
+				aspectRatio = (AspectRatio)(int)var;
 			if (dictionary.TryGetValue(nameof(windowSize), out var))
 				windowSize = (int)var;
 			if (dictionary.TryGetValue(nameof(framerate), out var))
@@ -1266,8 +466,23 @@
 
 		if (DisplayServer.WindowGetMode() != targetMode)
 			DisplayServer.WindowSetMode(targetMode);
-		if (!Config.useFullscreen && Config.windowSize != -1)
-			DisplayServer.WindowSetSize(WindowSizes[Config.windowSize]);
+		if (!Config.useFullscreen)
+		{
+			switch (Config.aspectRatio)
+			{
+				case AspectRatio.FourByThree:
+					DisplayServer.WindowSetSize(WindowSizes4x3[Config.windowSize]);
+					break;
+				case AspectRatio.SixteenByNine:
+					DisplayServer.WindowSetSize(WindowSizes[Config.windowSize]);
+					break;
+				case AspectRatio.SixteenByTen:
+					DisplayServer.WindowSetSize(WindowSizes16x10[Config.windowSize]);
+					break;
+			}
+
+		}
+		//DisplayServer.WindowSetSize(WindowSizes[Config.windowSize]);
 
 		Engine.MaxFps = FrameRates[Config.framerate];
 		DisplayServer.VSyncMode targetVSyncMode =
@@ -1878,211 +1093,210 @@
 
 			return new()
 			{
->>>>>>> 6a3fb90d
 				// WorldEnum data
 				{ nameof(lastPlayedWorld), (int)lastPlayedWorld },
-                { nameof(worldsUnlocked), worldsUnlocked },
-                { nameof(worldRingsCollected), worldRingsCollected },
-                { nameof(stagesUnlocked), stagesUnlocked },
-                { nameof(skippableCutscenes), skippableCutscenes },
-                { nameof(levelData), (Dictionary)levelData },
+				{ nameof(worldsUnlocked), worldsUnlocked },
+				{ nameof(worldRingsCollected), worldRingsCollected },
+				{ nameof(stagesUnlocked), stagesUnlocked },
+				{ nameof(skippableCutscenes), skippableCutscenes },
+				{ nameof(levelData), (Dictionary)levelData },
 
 				// Player stats
 				{ nameof(level), level },
-                { nameof(exp), exp },
-                { nameof(playTime), Mathf.RoundToInt(playTime) },
-                { nameof(equippedSkills), SaveSkills(equippedSkills) },
-                { nameof(equippedAugments), SaveAugments(equippedAugments) },
-                { nameof(presetNames), presetNames},
-                { nameof(presetSkills), presetDictionary},
-                { nameof(presetSkillAugments), augmentDictionary},
-            };
-        }
-
-        /// <summary> Sets GameData based on dictionary. </summary>
-        public void FromDictionary(Dictionary dictionary)
-        {
-            // WorldEnum data
-            if (dictionary.TryGetValue(nameof(lastPlayedWorld), out Variant var))
-                lastPlayedWorld = (WorldEnum)(int)var;
-
-            worldsUnlocked.Clear();
-            if (dictionary.TryGetValue(nameof(worldsUnlocked), out var) && var.VariantType == Variant.Type.Array)
-            {
-                Array<int> worlds = (Array<int>)var;
-                for (int i = 0; i < worlds.Count; i++)
-                    worldsUnlocked.Add((WorldEnum)worlds[i]);
-            }
-            else
-            {
-                // Update save data from old format (unlock everything to prevent softlocks)
-                for (int i = 0; i < (int)WorldEnum.Max; i++)
-                    worldsUnlocked.Add((WorldEnum)i);
-            }
-
-            worldRingsCollected.Clear();
-            if (dictionary.TryGetValue(nameof(worldRingsCollected), out var) && var.VariantType == Variant.Type.Array)
-            {
-                Array<int> worlds = (Array<int>)var;
-                for (int i = 0; i < worlds.Count; i++)
-                    worldRingsCollected.Add((WorldEnum)worlds[i]);
-            }
-
-            if (dictionary.TryGetValue(nameof(stagesUnlocked), out var) && var.VariantType == Variant.Type.Array)
-                stagesUnlocked = (Array<string>)var;
-
-            if (dictionary.TryGetValue(nameof(skippableCutscenes), out var) && var.VariantType == Variant.Type.Array)
-                skippableCutscenes = (Array<string>)var;
-
-            if (dictionary.TryGetValue(nameof(levelData), out var))
-                levelData = (Dictionary<StringName, Dictionary>)var;
-
-            if (dictionary.TryGetValue(nameof(level), out var))
-                level = (int)var;
-            if (dictionary.TryGetValue(nameof(exp), out var))
-                exp = (int)var;
-            if (dictionary.TryGetValue(nameof(playTime), out var))
-                playTime = (float)var;
-
-            // Load Skill Ring
-            if (dictionary.TryGetValue(nameof(equippedSkills), out var))
-                equippedSkills = LoadSkills((Array<string>)var);
-
-            if (dictionary.TryGetValue(nameof(equippedAugments), out var))
-                equippedAugments = LoadAugments((Dictionary<string, int>)var);
-
-            // Load Presets
-            if (dictionary.TryGetValue(nameof(presetNames), out var))
-                presetNames = (Array<string>)var;
-
-            if (dictionary.TryGetValue(nameof(presetSkills), out var))
-            {
-                Array<Array<string>> presets = (Array<Array<string>>)var;
-                presetSkills.Clear();
-                presetSkills.Resize(presets.Count);
-                for (int i = 0; i < presetSkills.Count; i++)
-                    presetSkills[i] = LoadSkills(presets[i]);
-            }
-
-            if (dictionary.TryGetValue(nameof(presetSkillAugments), out var))
-            {
-                Array<Dictionary<string, int>> presetAugments = (Array<Dictionary<string, int>>)var;
-                presetSkillAugments.Clear();
-                presetSkillAugments.Resize(presetAugments.Count);
-                for (int i = 0; i < presetSkillAugments.Count; i++)
-                    presetSkillAugments[i] = LoadAugments(presetAugments[i]);
-            }
-
-            // Update runtime data based on save data
-            StringName[] keys = levelData.Keys.ToArray();
-            for (int i = 0; i < keys.Length; i++)
-            {
-                UpdateMedals(GetRank(keys[i]));
-
-                for (int j = 1; j < 4; j++) // Check fire souls
-                {
-                    if (IsFireSoulCollected(keys[i], j))
-                        FireSoulCount++;
-                }
-            }
-        }
-
-        /// <summary> Converts an array of SkillKeys to an array of strings for index-agnostic saving. </summary>
-        private Array<string> SaveSkills(Array<SkillKey> skillArray)
-        {
-            Array<string> stringArray = [];
-
-            for (int i = 0; i < skillArray.Count; i++)
-            {
-                SkillKey key = skillArray[i];
-                stringArray.Add(key.ToString());
-            }
-
-            return stringArray;
-        }
-
-        private Dictionary<string, int> SaveAugments(Dictionary<SkillKey, int> augmentDictionary)
-        {
-            Dictionary<string, int> stringDictionary = [];
-
-            for (int i = 0; i < augmentDictionary.Keys.Count; i++)
-            {
-                SkillKey key = augmentDictionary.Keys.ToArray()[i];
-                stringDictionary.Add(key.ToString(), augmentDictionary[key]);
-            }
-
-            return stringDictionary;
-        }
-
-        private Array<SkillKey> LoadSkills(Array<string> stringArray)
-        {
-            Array<SkillKey> skills = [];
-
-            for (int i = 0; i < stringArray.Count; i++)
-            {
-                if (Enum.TryParse(stringArray[i], out SkillKey key))
-                    skills.Add(key);
-            }
-
-            return skills;
-        }
-
-        private Dictionary<SkillKey, int> LoadAugments(Dictionary<string, int> stringDictionary)
-        {
-            string[] augmentKeys = [.. stringDictionary.Keys];
-            Dictionary<SkillKey, int> augmentDictionary = [];
-
-            for (int i = 0; i < augmentKeys.Length; i++)
-            {
-                if (Enum.TryParse(augmentKeys[i], out SkillKey key))
-                    augmentDictionary.Add(key, stringDictionary[augmentKeys[i]]);
-            }
-            return augmentDictionary;
-        }
-
-        private void UpdateMedals(int rank, int oldRank = 0)
-        {
-            if (rank >= 3 && oldRank < 3)
-                GoldMedalCount++;
-            if (rank >= 2 && oldRank < 2)
-                SilverMedalCount++;
-            if (rank >= 1 && oldRank < 1)
-                BronzeMedalCount++;
-        }
-
-        /// <summary> Creates a new GameData object that contains default values. </summary>
-        public static GameData CreateDefaultData()
-        {
-            // Set up default game data/menu game data
-            GameData data = new()
-            {
-                worldRingsCollected = [],
-                worldsUnlocked = [],
-                stagesUnlocked = [],
-                skippableCutscenes = [],
-                presetNames = [],
-                presetSkills = [],
-                presetSkillAugments = [],
-                equippedSkills = [],
-                equippedAugments = [],
-                level = 0,
-                lastPlayedWorld = WorldEnum.LostPrologue
-            };
-
-            // TODO Replace this with the tutorial key
-            data.UnlockStage("so_a1_main");
-            data.UnlockWorld(WorldEnum.LostPrologue);
-            data.UnlockWorld(WorldEnum.SandOasis); // Lock this in the final build
-
-            for (int i = 0; i < PresetCount; i++)
-            {
-                data.presetNames.Add(string.Empty);
-                data.presetSkills.Add([]);
-                data.presetSkillAugments.Add([]);
-            }
-
-            return data;
-        }
-    }
-    #endregion
+				{ nameof(exp), exp },
+				{ nameof(playTime), Mathf.RoundToInt(playTime) },
+				{ nameof(equippedSkills), SaveSkills(equippedSkills) },
+				{ nameof(equippedAugments), SaveAugments(equippedAugments) },
+				{ nameof(presetNames), presetNames},
+				{ nameof(presetSkills), presetDictionary},
+				{ nameof(presetSkillAugments), augmentDictionary},
+			};
+		}
+
+		/// <summary> Sets GameData based on dictionary. </summary>
+		public void FromDictionary(Dictionary dictionary)
+		{
+			// WorldEnum data
+			if (dictionary.TryGetValue(nameof(lastPlayedWorld), out Variant var))
+				lastPlayedWorld = (WorldEnum)(int)var;
+
+			worldsUnlocked.Clear();
+			if (dictionary.TryGetValue(nameof(worldsUnlocked), out var) && var.VariantType == Variant.Type.Array)
+			{
+				Array<int> worlds = (Array<int>)var;
+				for (int i = 0; i < worlds.Count; i++)
+					worldsUnlocked.Add((WorldEnum)worlds[i]);
+			}
+			else
+			{
+				// Update save data from old format (unlock everything to prevent softlocks)
+				for (int i = 0; i < (int)WorldEnum.Max; i++)
+					worldsUnlocked.Add((WorldEnum)i);
+			}
+
+			worldRingsCollected.Clear();
+			if (dictionary.TryGetValue(nameof(worldRingsCollected), out var) && var.VariantType == Variant.Type.Array)
+			{
+				Array<int> worlds = (Array<int>)var;
+				for (int i = 0; i < worlds.Count; i++)
+					worldRingsCollected.Add((WorldEnum)worlds[i]);
+			}
+
+			if (dictionary.TryGetValue(nameof(stagesUnlocked), out var) && var.VariantType == Variant.Type.Array)
+				stagesUnlocked = (Array<string>)var;
+
+			if (dictionary.TryGetValue(nameof(skippableCutscenes), out var) && var.VariantType == Variant.Type.Array)
+				skippableCutscenes = (Array<string>)var;
+
+			if (dictionary.TryGetValue(nameof(levelData), out var))
+				levelData = (Dictionary<StringName, Dictionary>)var;
+
+			if (dictionary.TryGetValue(nameof(level), out var))
+				level = (int)var;
+			if (dictionary.TryGetValue(nameof(exp), out var))
+				exp = (int)var;
+			if (dictionary.TryGetValue(nameof(playTime), out var))
+				playTime = (float)var;
+
+			// Load Skill Ring
+			if (dictionary.TryGetValue(nameof(equippedSkills), out var))
+				equippedSkills = LoadSkills((Array<string>)var);
+
+			if (dictionary.TryGetValue(nameof(equippedAugments), out var))
+				equippedAugments = LoadAugments((Dictionary<string, int>)var);
+
+			// Load Presets
+			if (dictionary.TryGetValue(nameof(presetNames), out var))
+				presetNames = (Array<string>)var;
+
+			if (dictionary.TryGetValue(nameof(presetSkills), out var))
+			{
+				Array<Array<string>> presets = (Array<Array<string>>)var;
+				presetSkills.Clear();
+				presetSkills.Resize(presets.Count);
+				for (int i = 0; i < presetSkills.Count; i++)
+					presetSkills[i] = LoadSkills(presets[i]);
+			}
+
+			if (dictionary.TryGetValue(nameof(presetSkillAugments), out var))
+			{
+				Array<Dictionary<string, int>> presetAugments = (Array<Dictionary<string, int>>)var;
+				presetSkillAugments.Clear();
+				presetSkillAugments.Resize(presetAugments.Count);
+				for (int i = 0; i < presetSkillAugments.Count; i++)
+					presetSkillAugments[i] = LoadAugments(presetAugments[i]);
+			}
+
+			// Update runtime data based on save data
+			StringName[] keys = levelData.Keys.ToArray();
+			for (int i = 0; i < keys.Length; i++)
+			{
+				UpdateMedals(GetRank(keys[i]));
+
+				for (int j = 1; j < 4; j++) // Check fire souls
+				{
+					if (IsFireSoulCollected(keys[i], j))
+						FireSoulCount++;
+				}
+			}
+		}
+
+		/// <summary> Converts an array of SkillKeys to an array of strings for index-agnostic saving. </summary>
+		private Array<string> SaveSkills(Array<SkillKey> skillArray)
+		{
+			Array<string> stringArray = [];
+
+			for (int i = 0; i < skillArray.Count; i++)
+			{
+				SkillKey key = skillArray[i];
+				stringArray.Add(key.ToString());
+			}
+
+			return stringArray;
+		}
+
+		private Dictionary<string, int> SaveAugments(Dictionary<SkillKey, int> augmentDictionary)
+		{
+			Dictionary<string, int> stringDictionary = [];
+
+			for (int i = 0; i < augmentDictionary.Keys.Count; i++)
+			{
+				SkillKey key = augmentDictionary.Keys.ToArray()[i];
+				stringDictionary.Add(key.ToString(), augmentDictionary[key]);
+			}
+
+			return stringDictionary;
+		}
+
+		private Array<SkillKey> LoadSkills(Array<string> stringArray)
+		{
+			Array<SkillKey> skills = [];
+
+			for (int i = 0; i < stringArray.Count; i++)
+			{
+				if (Enum.TryParse(stringArray[i], out SkillKey key))
+					skills.Add(key);
+			}
+
+			return skills;
+		}
+
+		private Dictionary<SkillKey, int> LoadAugments(Dictionary<string, int> stringDictionary)
+		{
+			string[] augmentKeys = [.. stringDictionary.Keys];
+			Dictionary<SkillKey, int> augmentDictionary = [];
+
+			for (int i = 0; i < augmentKeys.Length; i++)
+			{
+				if (Enum.TryParse(augmentKeys[i], out SkillKey key))
+					augmentDictionary.Add(key, stringDictionary[augmentKeys[i]]);
+			}
+			return augmentDictionary;
+		}
+
+		private void UpdateMedals(int rank, int oldRank = 0)
+		{
+			if (rank >= 3 && oldRank < 3)
+				GoldMedalCount++;
+			if (rank >= 2 && oldRank < 2)
+				SilverMedalCount++;
+			if (rank >= 1 && oldRank < 1)
+				BronzeMedalCount++;
+		}
+
+		/// <summary> Creates a new GameData object that contains default values. </summary>
+		public static GameData CreateDefaultData()
+		{
+			// Set up default game data/menu game data
+			GameData data = new()
+			{
+				worldRingsCollected = [],
+				worldsUnlocked = [],
+				stagesUnlocked = [],
+				skippableCutscenes = [],
+				presetNames = [],
+				presetSkills = [],
+				presetSkillAugments = [],
+				equippedSkills = [],
+				equippedAugments = [],
+				level = 0,
+				lastPlayedWorld = WorldEnum.LostPrologue
+			};
+
+			// TODO Replace this with the tutorial key
+			data.UnlockStage("so_a1_main");
+			data.UnlockWorld(WorldEnum.LostPrologue);
+			data.UnlockWorld(WorldEnum.SandOasis); // Lock this in the final build
+
+			for (int i = 0; i < PresetCount; i++)
+			{
+				data.presetNames.Add(string.Empty);
+				data.presetSkills.Add([]);
+				data.presetSkillAugments.Add([]);
+			}
+
+			return data;
+		}
+	}
+	#endregion
 }