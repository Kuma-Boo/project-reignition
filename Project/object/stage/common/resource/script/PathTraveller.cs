--- conflicted
+++ resolved
@@ -152,13 +152,8 @@
 		if (!autosetBounds)
 			return;
 
-<<<<<<< HEAD
-		float pathTravellerCollisionSize = Character.CollisionRadius;
+		float pathTravellerCollisionSize = Character.CollisionSize.X;
 		float castDistance = pathTravellerCollisionSize + CollisionSmoothingDistance;
-=======
-		float pathTravellerCollisionSize = Character.CollisionSize.X;
-		float castDistance = pathTravellerCollisionSize + COLLISION_SMOOTHING_DISTANCE;
->>>>>>> 69896a39
 		if (Mathf.Sign(currentTurnAmount.X) == direction)
 			castDistance += Mathf.Abs(currentTurnAmount.X * PhysicsManager.physicsDelta);
 
