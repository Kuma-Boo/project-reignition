--- conflicted
+++ resolved
@@ -24,49 +24,9 @@
 		return properties;
 	}
 
-<<<<<<< HEAD
 	public override bool _Set(StringName property, Variant value)
 	{
 		switch ((string)property)
-=======
-			return base._Get(property);
-		}
-		#endregion
-
-		[Signal]
-		public delegate void PlatformInteractedEventHandler();
-
-		/// <summary> Is falling behaviour disabled? </summary>
-		private bool isFallingBehaviourDisabled;
-		/// <summary> Should the platform automatically start to shake when the player steps on it? </summary>
-		private bool autoShake = true;
-		/// <summary> How long to shake before falling. </summary>
-		private float shakeLength;
-
-		// Runtime data
-		/// <summary> Timer to keep track of shaking status. </summary>
-		private float shakeTimer;
-		/// <summary> Is the platform about to fall? </summary>
-		private bool isPlatformShaking;
-
-		[ExportGroup("Components")]
-		[Export]
-		/// <summary> Assign this to enable moving the player with the platform. </summary>
-		private Node3D floorCalculationRoot;
-		[Export]
-		/// <summary> Reference to the "floor" collider. </summary>
-		private PhysicsBody3D parentCollider;
-		[Export]
-		/// <summary> Animator to handle falling platform behaviour. </summary>
-		private AnimationPlayer fallingPlatformAnimator;
-		private PlayerController Player => StageSettings.Player;
-
-		private bool isActive;
-		private bool isInteractingWithPlayer;
-
-
-		public override void _Ready()
->>>>>>> e4f6feb8
 		{
 			case "Falling Platform Settings/Disabled":
 				isFallingBehaviourDisabled = (bool)value;
@@ -130,7 +90,7 @@
 	[Export]
 	/// <summary> Animator to handle falling platform behaviour. </summary>
 	private AnimationPlayer fallingPlatformAnimator;
-	private CharacterController Character => CharacterController.instance;
+	private PlayerController Player => StageSettings.Player;
 
 	private bool isActive;
 	private bool isInteractingWithPlayer;
@@ -155,27 +115,17 @@
 		if (isPlatformShaking)
 			UpdateFallingPlatformBehaviour();
 
-<<<<<<< HEAD
-		if (!isActive)
-		{
-			if (isInteractingWithPlayer)
-=======
+			if (!isInteractingWithPlayer) return;
+
 			if (!isActive && Player.IsOnGround)
->>>>>>> e4f6feb8
 			{
 				isActive = true;
 				EmitSignal(SignalName.PlatformInteracted);
 			}
-<<<<<<< HEAD
 			else
 			{
 				return;
 			}
-=======
-
-			if (floorCalculationRoot != null)
-				CallDeferred(MethodName.SyncPlayerMovement);
->>>>>>> e4f6feb8
 		}
 
 		if (floorCalculationRoot != null)
@@ -218,7 +168,7 @@
 	/// <summary> Moves the player with the platform. </summary>
 	private void SyncPlayerMovement()
 	{
-		if (!Character.IsOnGround || !isInteractingWithPlayer)
+		if (!Player.IsOnGround || !isInteractingWithPlayer)
 		{
 			Vector3 delta = floorCalculationRoot.GlobalPosition - previousPosition;
 			if (delta.Y <= 0) // Not moving upwards -- reset influence instantly
@@ -238,31 +188,16 @@
 			return;
 		}
 
-<<<<<<< HEAD
-		float checkLength = Mathf.Abs(Character.CenterPosition.Y - floorCalculationRoot.GlobalPosition.Y) + (Character.CollisionSize.Y * 2.0f);
-		KinematicCollision3D collision = Character.MoveAndCollide(Vector3.Down * checkLength, true);
+		float checkLength = Mathf.Abs(Player.CenterPosition.Y - floorCalculationRoot.GlobalPosition.Y) + (Player.CollisionSize.Y * 2.0f);
+		KinematicCollision3D collision = Player.MoveAndCollide(Vector3.Down * checkLength, true);
 
 		if (collision == null || (Node3D)collision.GetCollider() != parentCollider) // Player is not on the platform
 			return;
 
 		playerInfluence = 1f; // Set player influence to 1 for when we leave
 		previousPosition = floorCalculationRoot.GlobalPosition;
-		Character.GlobalTranslate(Vector3.Up * (floorCalculationRoot.GlobalPosition.Y - Character.GlobalPosition.Y));
-	}
-=======
-		/// <summary> Moves the player with the platform. </summary>
-		private void SyncPlayerMovement()
-		{
-			if (!Player.IsOnGround) return; // Player isn't on the ground
-
-			float checkLength = Mathf.Abs(Player.GlobalPosition.Y - floorCalculationRoot.GlobalPosition.Y) + (Player.CollisionSize.Y * 2.0f);
-			KinematicCollision3D collision = Player.MoveAndCollide(Vector3.Down * checkLength, true);
-			if (collision == null || (Node3D)collision.GetCollider() != parentCollider) // Player is not on the platform
-				return;
-
-			Player.GlobalTranslate(Vector3.Up * (floorCalculationRoot.GlobalPosition.Y - Player.GlobalPosition.Y));
-		}
->>>>>>> e4f6feb8
+		Player.GlobalTranslate(Vector3.Up * (floorCalculationRoot.GlobalPosition.Y - Player.GlobalPosition.Y));
+	}
 
 	public void OnEntered(Area3D a)
 	{
